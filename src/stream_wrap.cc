--- conflicted
+++ resolved
@@ -295,92 +295,6 @@
 }
 
 
-template <WriteEncoding encoding>
-size_t StreamWrap::WriteStringImpl(char* storage,
-                                   size_t storage_size,
-                                   Handle<Value> val,
-                                   uv_buf_t* buf) {
-  assert(val->IsString());
-  Handle<String> string = val.As<String>();
-
-  size_t data_size;
-  switch (encoding) {
-   case kAscii:
-    data_size = string->WriteOneByte(
-        reinterpret_cast<uint8_t*>(storage),
-        0,
-        -1,
-        String::NO_NULL_TERMINATION | String::HINT_MANY_WRITES_EXPECTED);
-    break;
-
-   case kUtf8:
-    data_size = string->WriteUtf8(
-        storage,
-        -1,
-        NULL,
-        String::NO_NULL_TERMINATION | String::HINT_MANY_WRITES_EXPECTED);
-    break;
-
-   case kUcs2: {
-    int chars_copied = string->Write(
-        reinterpret_cast<uint16_t*>(storage),
-        0,
-        -1,
-        String::NO_NULL_TERMINATION | String::HINT_MANY_WRITES_EXPECTED);
-    data_size = chars_copied * sizeof(uint16_t);
-    break;
-   }
-
-   default:
-    // Unreachable
-    assert(0);
-  }
-  assert(data_size <= storage_size);
-
-  buf->base = storage;
-  buf->len = data_size;
-
-  return data_size;
-}
-
-
-template <WriteEncoding encoding>
-size_t StreamWrap::GetStringSizeImpl(Handle<Value> val) {
-  assert(val->IsString());
-  Handle<String> string = val.As<String>();
-
-  switch (encoding) {
-    case kAscii:
-      return string->Length();
-      break;
-
-    case kUtf8:
-      if (string->Length() < 65536) {
-        // A single UCS2 codepoint never takes up more than 3 utf8 bytes.
-        // Unless the string is really long we just allocate so much space that
-        // we're certain the string fits in there entirely.
-        // TODO: maybe check handle->write_queue_size instead of string length?
-        return 3 * string->Length();
-      } else {
-        // The string is really long. Compute the allocation size that we
-        // actually need.
-        return string->Utf8Length();
-      }
-      break;
-
-    case kUcs2:
-      return string->Length() * sizeof(uint16_t);
-      break;
-
-    default:
-      // Unreachable.
-      assert(0);
-  }
-
-  return 0;
-}
-
-
 Handle<Value> StreamWrap::WriteBuffer(const Arguments& args) {
   HandleScope scope(node_isolate);
 
@@ -439,9 +353,6 @@
   Local<String> string = args[0]->ToString();
 
   // Compute the size of the storage that the string will be flattened into.
-<<<<<<< HEAD
-  size_t storage_size = GetStringSizeImpl<encoding>(string);
-=======
   // For UTF8 strings that are very long, go ahead and take the hit for
   // computing their actual size, rather than tripling the storage.
   size_t storage_size;
@@ -449,7 +360,6 @@
     storage_size = StringBytes::Size(string, encoding);
   else
     storage_size = StringBytes::StorageSize(string, encoding);
->>>>>>> f59ab10a
 
   if (storage_size > INT_MAX) {
     uv_err_t err;
@@ -463,18 +373,16 @@
 
   char* data = reinterpret_cast<char*>(ROUND_UP(
       reinterpret_cast<uintptr_t>(storage) + sizeof(WriteWrap), 16));
-<<<<<<< HEAD
-=======
 
   size_t data_size;
   data_size = StringBytes::Write(data, storage_size, string, encoding);
 
   assert(data_size <= storage_size);
->>>>>>> f59ab10a
 
   uv_buf_t buf;
-  size_t data_size =
-      WriteStringImpl<encoding>(data, storage_size, string, &buf);
+
+  buf.base = data;
+  buf.len = data_size;
 
   bool ipc_pipe = wrap->stream_->type == UV_NAMED_PIPE &&
                   ((uv_pipe_t*)wrap->stream_)->ipc;
@@ -562,24 +470,15 @@
       // Buffer chunk, no additional storage required
 
     // String chunk
-    Handle<Value> string = chunk->ToString();
-    switch (static_cast<WriteEncoding>(chunks->Get(i * 2 + 1)->Int32Value())) {
-     case kAscii:
-      storage_size += GetStringSizeImpl<kAscii>(string);
-      break;
-
-     case kUtf8:
-      storage_size += GetStringSizeImpl<kUtf8>(string);
-      break;
-
-     case kUcs2:
-      storage_size += GetStringSizeImpl<kUcs2>(string);
-      break;
-
-     default:
-      assert(0); // Unreachable
-    }
-    storage_size += 15;
+    Handle<String> string = chunk->ToString();
+    enum encoding encoding = ParseEncoding(chunks->Get(i * 2 + 1));
+    size_t chunk_size;
+    if (encoding == UTF8 && string->Length() > 65535)
+      chunk_size = StringBytes::Size(string, encoding);
+    else
+      chunk_size = StringBytes::StorageSize(string, encoding);
+
+    storage_size += chunk_size + 15;
   }
 
   if (storage_size > INT_MAX) {
@@ -603,7 +502,9 @@
 
     // Write buffer
     if (Buffer::HasInstance(chunk)) {
-      bytes += WriteBuffer(chunk, &bufs[i]);
+      bufs[i].base = Buffer::Data(chunk);
+      bufs[i].len = Buffer::Length(chunk);
+      bytes += bufs[i].len;
       continue;
     }
 
@@ -614,28 +515,10 @@
     size_t str_size = storage_size - offset;
 
     Handle<String> string = chunk->ToString();
-    switch (static_cast<WriteEncoding>(chunks->Get(i * 2 + 1)->Int32Value())) {
-     case kAscii:
-      str_size =  WriteStringImpl<kAscii>(str_storage,
-                                          str_size,
-                                          string,
-                                          &bufs[i]);
-      break;
-     case kUtf8:
-      str_size =  WriteStringImpl<kUtf8>(str_storage,
-                                         str_size,
-                                         string,
-                                         &bufs[i]);
-      break;
-     case kUcs2:
-      str_size =  WriteStringImpl<kUcs2>(str_storage,
-                                         str_size,
-                                         string,
-                                         &bufs[i]);
-      break;
-     default:
-      assert(0);
-    }
+    enum encoding encoding = ParseEncoding(chunks->Get(i * 2 + 1));
+    str_size = StringBytes::Write(str_storage, str_size, string, encoding);
+    bufs[i].base = str_storage;
+    bufs[i].len = str_size;
     offset += str_size;
     bytes += str_size;
   }
