--- conflicted
+++ resolved
@@ -208,13 +208,8 @@
   position = -1;
 
   if (list === listener ||
-<<<<<<< HEAD
       (util.isFunction(list.listener) && list.listener === listener)) {
-    this._events[type] = undefined;
-=======
-      (typeof list.listener === 'function' && list.listener === listener)) {
     delete this._events[type];
->>>>>>> 23d92ec8
     if (this._events.removeListener)
       this.emit('removeListener', type, listener);
 
